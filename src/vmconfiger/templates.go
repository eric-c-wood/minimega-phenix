// Copyright (2016) Sandia Corporation.
// Under the terms of Contract DE-AC04-94AL85000 with Sandia Corporation,
// the U.S. Government retains certain rights in this software.

package main

const headerTemplate = `
// Code generated by "vmconfiger {{ .Args }}"; DO NOT EDIT

package {{ .Package }}

import (
	"fmt"
	"minicli"
	log "minilog"
	"bytes"
	"os"
	"path/filepath"
	"strconv"
)

func checkPath(v string) string {
	// Ensure that relative paths are always relative to /files/
	if !filepath.IsAbs(v) {
		v = filepath.Join(*f_iomBase, v)
	}

	if _, err := os.Stat(v); os.IsNotExist(err) {
		log.Warn("file does not exist: %v", v)
	}

	return v
}

var vmconfigerCLIHandlers = []minicli.Handler{
`

const stringTemplate = `{
	HelpShort: "configures {{ .ConfigName }}",
	HelpLong: ` + "`{{ .Doc }}`," + `
	Patterns: []string{
		"vm config {{ .ConfigName }} [value]",
	},
	Call: wrapSimpleCLI(func (ns *Namespace, c *minicli.Command, r *minicli.Response) error {
		if len(c.StringArgs) == 0 {
			r.Response = ns.vmConfig.{{ .Field }}
			return nil
		}

		{{ if .Path }}
		v := checkPath(c.StringArgs["value"])

		ns.vmConfig.{{ .Field }} = v
		{{ else }}
		ns.vmConfig.{{ .Field }} = c.StringArgs["value"]
		{{ end }}

		return nil
	}),
},
`

const sliceTemplate = `{
	HelpShort: "configures {{ .ConfigName }}",
	HelpLong: ` + "`{{ .Doc }}`," + `
	Patterns: []string{
		"vm config {{ .ConfigName }} [value]...",
	},
	Call: wrapSimpleCLI(func (ns *Namespace, c *minicli.Command, r *minicli.Response) error {
		if len(c.ListArgs) == 0 {
			if len(ns.vmConfig.{{ .Field }}) == 0 {
				return nil
			}

			r.Response = fmt.Sprintf("%v", ns.vmConfig.{{ .Field }})
			return nil
		}

		{{ if .Path }}
		vals := c.ListArgs["value"]

		for i := range vals {
			vals[i] = checkPath(vals[i])
		}

		vmConfig.{{ .Field }} = vals
		{{ else }}
		vmConfig.{{ .Field }} = c.ListArgs["value"]
		{{ end }}

		return nil
	}),
},
`

const mapTemplate = `{
	HelpShort: "configures {{ .ConfigName }}",
	HelpLong: ` + "`{{ .Doc }}`," + `
	Patterns: []string{
		"vm config {{ .ConfigName }}",
		"vm config {{ .ConfigName }} <key> [value]",
	},
	Call: wrapSimpleCLI(func (c *minicli.Command, r *minicli.Response) error {
		if c.StringArgs["key"] == "" {
			var b bytes.Buffer

			for k, v := range vmConfig.{{ .Field }} {
				fmt.Fprintf(&b, "%v -> %v\n", k, v)
			}

			r.Response = b.String()
			return nil
		}

		if c.StringArgs["value"] == "" {
			if vmConfig.{{ .Field }} != nil {
				r.Response = vmConfig.{{ .Field }}[c.StringArgs["value"]]
			}
			return nil
		}

<<<<<<< HEAD
		ns.vmConfig.{{ .Field }} = vals
		{{ else }}
		ns.vmConfig.{{ .Field }} = c.ListArgs["value"]
=======
		if vmConfig.{{ .Field }} == nil {
			vmConfig.{{ .Field }} = make(map[string]string)
		}

		{{ if .Path }}
		v := checkPath(c.StringArgs["value"])

		vmConfig.{{ .Field }}[c.StringArgs["key"]] = v
		{{ else }}
		vmConfig.{{ .Field }}[c.StringArgs["key"]] = c.StringArgs["value"]
>>>>>>> 27b4bf3c
		{{ end }}

		return nil
	}),
},
`

// numTemplate handles int64 and uint64
const numTemplate = `{
	HelpShort: "configures {{ .ConfigName }}",
	HelpLong: ` + "`{{ .Doc }}`," + `
	Patterns: []string{
		"vm config {{ .ConfigName }} [value]",
	},
	Call: wrapSimpleCLI(func (ns *Namespace, c *minicli.Command, r *minicli.Response) error {
		if len(c.StringArgs) == 0 {
			{{- if .Signed }}
			r.Response = strconv.FormatInt(ns.vmConfig.{{ .Field }}, 10)
			{{- else }}
			r.Response = strconv.FormatUint(ns.vmConfig.{{ .Field }}, 10)
			{{- end }}
			return nil
		}

		{{ if .Signed -}}
		i, err := strconv.ParseInt(c.StringArgs["value"], 10, 64)
		{{- else }}
		i, err := strconv.ParseUint(c.StringArgs["value"], 10, 64)
		{{- end }}
		if err != nil {
			return err
		}

		ns.vmConfig.{{ .Field }} = i

		return nil
	}),
},
`

const boolTemplate = `{
	HelpShort: "configures {{ .ConfigName }}",
	HelpLong: ` + "`{{ .Doc }}`," + `
	Patterns: []string{
		"vm config {{ .ConfigName }} [true,false]",
	},
	Call: wrapSimpleCLI(func (ns *Namespace, c *minicli.Command, r *minicli.Response) error {
		if len(c.BoolArgs) == 0 {
			r.Response = strconv.FormatBool(ns.vmConfig.{{ .Field }})
			return nil
		}

		ns.vmConfig.{{ .Field }} = c.BoolArgs["true"]

		return nil
	}),
},
`

const clearTemplate = `{
	HelpShort: "reset one or more configurations to default value",
	Patterns: []string{
		"clear vm config",
		{{- range . }}
		"clear vm config <{{ .ConfigName }},>",
		{{- end }}
	},
	Call: wrapSimpleCLI(func (ns *Namespace, c *minicli.Command, r *minicli.Response) error {
		// at most one key will be set in BoolArgs but we don't know what it
		// will be so we have to loop through the args and set whatever key we
		// see.
		mask := Wildcard
		for k := range c.BoolArgs {
			mask = k
		}

		ns.vmConfig.Clear(mask)

		return nil
	}),
},
`

const funcsTemplate = `
{{ range $type, $fields := . }}
func (v *{{ $type }}) Info(field string) (string, error) {
		{{- range $fields }}
		if field == "{{ .ConfigName }}" {
			{{- if eq .Type "string" }}
			return v.{{ .Field }}, nil
			{{- else if eq .Type "uint64" }}
			return strconv.FormatUint(v.{{ .Field }}, 10), nil
			{{- else if eq .Type "bool" }}
			return strconv.FormatBool(v.{{ .Field }}), nil
			{{- else }}
			return fmt.Sprintf("%v", v.{{ .Field }}), nil
			{{- end }}
		}
		{{- end }}

		return "", fmt.Errorf("invalid info field: %v", field)
}

func (v *{{ $type }} ) Clear(mask string) {
		{{- range $fields }}
		if mask == Wildcard || mask == "{{ .ConfigName }}" {
			v.{{ .Field }} = {{ .Default }}
		}
		{{- end }}
}
{{ end }}
`<|MERGE_RESOLUTION|>--- conflicted
+++ resolved
@@ -83,58 +83,52 @@
 			vals[i] = checkPath(vals[i])
 		}
 
-		vmConfig.{{ .Field }} = vals
-		{{ else }}
-		vmConfig.{{ .Field }} = c.ListArgs["value"]
-		{{ end }}
-
-		return nil
-	}),
-},
-`
-
-const mapTemplate = `{
-	HelpShort: "configures {{ .ConfigName }}",
-	HelpLong: ` + "`{{ .Doc }}`," + `
-	Patterns: []string{
-		"vm config {{ .ConfigName }}",
-		"vm config {{ .ConfigName }} <key> [value]",
-	},
-	Call: wrapSimpleCLI(func (c *minicli.Command, r *minicli.Response) error {
-		if c.StringArgs["key"] == "" {
-			var b bytes.Buffer
-
-			for k, v := range vmConfig.{{ .Field }} {
-				fmt.Fprintf(&b, "%v -> %v\n", k, v)
-			}
-
-			r.Response = b.String()
-			return nil
-		}
-
-		if c.StringArgs["value"] == "" {
-			if vmConfig.{{ .Field }} != nil {
-				r.Response = vmConfig.{{ .Field }}[c.StringArgs["value"]]
-			}
-			return nil
-		}
-
-<<<<<<< HEAD
 		ns.vmConfig.{{ .Field }} = vals
 		{{ else }}
 		ns.vmConfig.{{ .Field }} = c.ListArgs["value"]
-=======
-		if vmConfig.{{ .Field }} == nil {
-			vmConfig.{{ .Field }} = make(map[string]string)
+		{{ end }}
+
+		return nil
+	}),
+},
+`
+
+const mapTemplate = `{
+	HelpShort: "configures {{ .ConfigName }}",
+	HelpLong: ` + "`{{ .Doc }}`," + `
+	Patterns: []string{
+		"vm config {{ .ConfigName }}",
+		"vm config {{ .ConfigName }} <key> [value]",
+	},
+	Call: wrapSimpleCLI(func (ns *Namespace, c *minicli.Command, r *minicli.Response) error {
+		if c.StringArgs["key"] == "" {
+			var b bytes.Buffer
+
+			for k, v := range ns.vmConfig.{{ .Field }} {
+				fmt.Fprintf(&b, "%v -> %v\n", k, v)
+			}
+
+			r.Response = b.String()
+			return nil
+		}
+
+		if c.StringArgs["value"] == "" {
+			if ns.vmConfig.{{ .Field }} != nil {
+				r.Response = ns.vmConfig.{{ .Field }}[c.StringArgs["value"]]
+			}
+			return nil
+		}
+
+		if ns.vmConfig.{{ .Field }} == nil {
+			ns.vmConfig.{{ .Field }} = make(map[string]string)
 		}
 
 		{{ if .Path }}
 		v := checkPath(c.StringArgs["value"])
 
-		vmConfig.{{ .Field }}[c.StringArgs["key"]] = v
+		ns.vmConfig.{{ .Field }}[c.StringArgs["key"]] = v
 		{{ else }}
-		vmConfig.{{ .Field }}[c.StringArgs["key"]] = c.StringArgs["value"]
->>>>>>> 27b4bf3c
+		ns.vmConfig.{{ .Field }}[c.StringArgs["key"]] = c.StringArgs["value"]
 		{{ end }}
 
 		return nil
