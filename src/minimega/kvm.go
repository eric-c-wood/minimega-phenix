--- conflicted
+++ resolved
@@ -118,29 +118,17 @@
 }
 
 func (vm *KvmVM) Flush() error {
-<<<<<<< HEAD
-	for i := range vm.Networks {
-		net := vm.Networks[i]
-
+	for _, net := range vm.Networks {
 		b, err := getBridge(net.Bridge)
 		if err != nil {
 			return err
 		}
+
 		b.iml.DelMac(net.MAC)
 
-		if err := vm.NetworkDisconnect(i); err != nil {
-			// Keep trying even if there's an error...
-			log.Error("unable to disconnect VM: %v %v %v", vm.ID, i, err)
-=======
-	for _, net := range vm.Networks {
-		b, err := getBridge(net.Bridge)
-		if err != nil {
-			log.Errorln(err)
->>>>>>> 9b23c992
-		}
 		err = b.TapDestroy(net.Tap)
 		if err != nil {
-			log.Errorln(err)
+			log.Error(err)
 		}
 	}
 	return vm.BaseVM.Flush()
