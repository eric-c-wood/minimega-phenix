--- conflicted
+++ resolved
@@ -244,10 +244,10 @@
 	},
 	"qemu": { // TODO
 		Update: func(vm *vmInfo, v string) error {
-			externalProcesses["qemu"] = v
+			customExternalProcesses["qemu"] = v
 			return nil
 		},
-		Clear: func(vm *vmInfo) { externalProcesses["qemu"] = "kvm" },
+		Clear: func(vm *vmInfo) { delete(customExternalProcesses, "qemu") },
 		Print: func(vm *vmInfo) string { return process("qemu") },
 	},
 	"qemu-append": { // TODO
@@ -481,62 +481,7 @@
 		}
 	}
 
-<<<<<<< HEAD
 	return nil
-=======
-		return cliResponse{
-			Response: config,
-		}
-	case 1: // must be 'show'
-		if c.Args[0] != "show" {
-			return cliResponse{
-				Error: "malformed command",
-			}
-		}
-		var r string
-		for k, _ := range savedInfo {
-			r += k + "\n"
-		}
-		return cliResponse{
-			Response: r,
-		}
-	case 2: // must be 'save' 'restore' 'clone'
-		switch strings.ToLower(c.Args[0]) {
-		case "save":
-			savedInfo[c.Args[1]] = info.Copy()
-		case "restore":
-			if s, ok := savedInfo[c.Args[1]]; ok {
-				info = s.Copy()
-			} else {
-				return cliResponse{
-					Error: fmt.Sprintf("config %v does not exist", c.Args[1]),
-				}
-			}
-		case "clone":
-			id, err := strconv.Atoi(c.Args[1])
-			if err != nil {
-				id = vms.findByName(c.Args[1])
-			}
-
-			if vm, ok := vms.vms[id]; ok {
-				info = vm.Copy()
-			} else {
-				return cliResponse{
-					Error: fmt.Sprintf("VM %v not found", c.Args[1]),
-				}
-			}
-		default:
-			return cliResponse{
-				Error: "malformed command",
-			}
-		}
-	default:
-		return cliResponse{
-			Error: "malformed command",
-		}
-	}
-	return cliResponse{}
->>>>>>> e32c55b2
 }
 
 func (vm *vmInfo) configToString() string {
@@ -1543,77 +1488,12 @@
 		return fmt.Errorf("invalid id %v", arg)
 	}
 
-<<<<<<< HEAD
 	delete(QemuOverrides, id)
 	return nil
 }
 
 func addVMQemuOverride(match, repl string) error {
 	id := <-qemuOverrideIdChan
-=======
-// clear all vm_ arguments
-// which is currently:
-//	vm_qemu
-//	vm_memory
-//	vm_vcpus
-//	vm_disk
-//	vm_cdrom
-//	vm_kernel
-//	vm_initrd
-//	vm_qemu_append
-//	vm_append
-//	vm_net
-//	vm_snapshot
-func cliClearVMConfig() error {
-	delete(customExternalProcesses, "qemu")
-
-	info.Memory = VM_MEMORY_DEFAULT
-	info.Vcpus = "1"
-	info.DiskPaths = []string{}
-	info.CdromPath = ""
-	info.KernelPath = ""
-	info.InitrdPath = ""
-	info.QemuAppend = []string{}
-	info.Append = ""
-	info.Networks = []int{}
-	info.macs = []string{}
-	info.bridges = []string{}
-	info.netDrivers = []string{}
-	info.Snapshot = true
-	info.UUID = ""
-	return nil
-}
-
-func cliVMQemu(c cliCommand) cliResponse {
-	if len(c.Args) == 0 {
-		return cliResponse{
-			Response: process("qemu"),
-		}
-	} else if len(c.Args) == 1 {
-		customExternalProcesses["qemu"] = c.Args[0]
-	} else {
-		return cliResponse{
-			Error: "vm_qemu takes only one argument",
-		}
-	}
-	return cliResponse{}
-}
-
-func cliVMMemory(c cliCommand) cliResponse {
-	if len(c.Args) == 0 {
-		return cliResponse{
-			Response: info.Memory,
-		}
-	} else if len(c.Args) == 1 {
-		info.Memory = c.Args[0]
-	} else {
-		return cliResponse{
-			Error: "vm_memory takes only one argument",
-		}
-	}
-	return cliResponse{}
-}
->>>>>>> e32c55b2
 
 	QemuOverrides[id] = &qemuOverride{
 		match: match,
