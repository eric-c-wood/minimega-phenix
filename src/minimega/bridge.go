--- conflicted
+++ resolved
@@ -27,148 +27,12 @@
 	TapReapRate   = time.Second
 )
 
-<<<<<<< HEAD
-// Bridge represents a bridge on the host and the Taps connected to it.
-type Bridge struct {
-	Name     string
-	preExist bool
-	iml      *ipmac.IPMacLearner
-	nf       *gonetflow.Netflow
-	Trunk    []string
-	Tunnel   []string
-
-	Taps        map[string]*Tap
-	defunctTaps map[string]bool
-
-	// Embedded mutex
-	sync.Mutex
-
-	// Guards startIML
-	once sync.Once
-}
-
-=======
->>>>>>> 56723696
 type Tap struct {
 	lan  int
 	host bool
-	name string
-	qos  *Qos
-}
-
-<<<<<<< HEAD
-const (
-	DEFAULT_BRIDGE = "mega_bridge"
-	OVS_TIMEOUT    = time.Duration(5 * time.Second)
-	TYPE_VXLAN     = 1
-	TYPE_GRE       = 2
-)
-
-var (
-	bridges map[string]*Bridge // all bridges. mega_bridge0 will be automatically added
-
-	tapNameChan chan string // atomic feeder of tap names
-
-	bridgeLock   sync.Mutex
-	ovsLock      sync.Mutex
-	reapTapsLock sync.Mutex
-)
-
-// create the default bridge struct and create a goroutine to generate
-// tap names for this host.
-func init() {
-	bridges = make(map[string]*Bridge)
-
-	tapNameChan = make(chan string)
-
-	go func() {
-		for tapCount := 0; ; tapCount++ {
-			tapName := fmt.Sprintf("mega_tap%v", tapCount)
-			fpath := filepath.Join("/sys/class/net", tapName)
-
-			if _, err := os.Stat(fpath); os.IsNotExist(err) {
-				tapNameChan <- tapName
-			} else if err != nil {
-				log.Fatal("unable to stat file -- %v %v", fpath, err)
-			}
-
-			log.Debug("tapCount: %v", tapCount)
-		}
-	}()
-}
-
-// NewBridge creates a new bridge with ovs, assumes that the bridgeLock is held.
-func NewBridge(name string) (*Bridge, error) {
-	log.Debug("creating new bridge -- %v", name)
-	b := &Bridge{
-		Name:        name,
-		Taps:        make(map[string]*Tap),
-		defunctTaps: make(map[string]bool),
-	}
-
-	// Create the bridge
-	isNew, err := ovsAddBridge(b.Name)
-	if err != nil {
-		return nil, err
-	}
-
-	b.preExist = !isNew
-
-	// Bring the interface up
-	if err := upInterface(b.Name, false); err != nil {
-		if err := ovsDelBridge(b.Name); err != nil {
-			// Welp, we're boned
-			log.Error("defunct bridge -- %v %v", b.Name, err)
-		}
-
-		return nil, err
-	}
-
-	return b, nil
-}
-
-// destroy a bridge with ovs, and remove all of the taps, etc associated with it
-func (b *Bridge) Destroy() error {
-	reapTaps()
-
-	// first get all of the taps off of this bridge and destroy them
-	for tap := range b.Taps {
-		log.Debug("destroying tap %v", tap)
-		if err := b.TapDestroy(tap); err != nil {
-			log.Info("Destroy: could not destroy tap: %v", err)
-		}
-	}
-
-	// don't destroy the bridge if it existed before we started
-	if b.preExist {
-		return nil
-	}
-
-	bridgeLock.Lock()
-	defer bridgeLock.Unlock()
-
-	b.Lock()
-	defer b.Unlock()
-
-	if err := ovsDelBridge(b.Name); err != nil {
-		return err
-	}
-
-	delete(bridges, b.Name)
-	return nil
-}
-
-// create and add a tap to a bridge. If a name is not provided, one will be
-// automatically generated.
-func (b *Bridge) TapCreate(name string, lan int, host bool) (tapName string, err error) {
-	// don't bother with any of this if the named tap is already on the
-	// bridge
-	if name != "" && b.onBridge(name) {
-		return name, nil
-	}
-=======
+}
+
 var bridges = bridge.NewBridges(DefaultBridge, TapFmt)
->>>>>>> 56723696
 
 // periodicReapTaps should be run as a goroutine to reap defunct taps.
 func periodicReapTaps() {
@@ -179,21 +43,6 @@
 			log.Errorln(err)
 		}
 	}
-<<<<<<< HEAD
-
-	if err = ovsAddPort(b.Name, tap, lan, host); err != nil {
-		return
-	}
-
-	b.Taps[tap] = &Tap{
-		lan:  lan,
-		host: host,
-		name: tap,
-	}
-
-	return
-=======
->>>>>>> 56723696
 }
 
 // destroy all bridges
