// Copyright (2012) Sandia Corporation.
// Under the terms of Contract DE-AC04-94AL85000 with Sandia Corporation,
// the U.S. Government retains certain rights in this software.

package main

import (
	"bytes"
	"fmt"
	"minicli"
	log "minilog"
	"os/exec"
	"strconv"
	"strings"
)

const (
	MIN_QEMU = 1.6
	MIN_OVS  = 1.4
)

// defaultExternalProcesses is the default mapping between a command and the
// actual binary name. This should *never* be modified. If the user needs to
// update customExternalProcesses.
var defaultExternalProcesses = map[string]string{
	"qemu":     "kvm",
	"ip":       "ip",
	"ovs":      "ovs-vsctl",
	"dnsmasq":  "dnsmasq",
	"kill":     "kill",
	"dhcp":     "dhclient",
	"openflow": "ovs-ofctl",
	"mount":    "mount",
	"umount":   "umount",
	"mkdosfs":  "mkdosfs",
	"qemu-nbd": "qemu-nbd",
	"rm":       "rm",
	"qemu-img": "qemu-img",
	"cp":       "cp",
	"taskset":  "taskset",
	"lsmod":    "lsmod",
	"ntfs-3g":  "ntfs-3g",
}

<<<<<<< HEAD
var externalCLIHandlers = []minicli.Handler{
	{ // check
		HelpShort: "check that all external executables dependencies exist",
		HelpLong: `
Minimega maintains a list of external packages that it depends on, such as
qemu. Calling check will attempt to find each of these executables in the
avaiable path, and returns an error on the first one not found.`,
		Patterns: []string{
			"check",
		},
		Record: true,
		Call:   cliCheckExternal,
	},
}

func init() {
	registerHandlers("external", externalCLIHandlers)
}

// checkExternal checks for the presence of each of the external processes we
// may call, and error if any aren't in our path.
func checkExternal() error {
	for _, i := range externalProcesses {
		path, err := exec.LookPath(i)
		if err != nil {
			return fmt.Errorf("%v not found", i)
=======
// customExternalProcesses contains user-specified mappings between command
// names. This mapping is checked first before using defaultExternalProcesses
// to resolve a command.
var customExternalProcesses = map[string]string{}

// check for the presence of each of the external processes we may call,
// and error if any aren't in our path
func externalCheck(c cliCommand) cliResponse {
	if len(c.Args) != 0 {
		return cliResponse{
			Error: "check does not take any arguments",
		}
	}
	var e string
	for _, i := range defaultExternalProcesses {
		path, err := exec.LookPath(i)
		if err != nil {
			if e != "" {
				e += "\n"
			}
			e += fmt.Sprintf("%v not found", i)
>>>>>>> e32c55b2
		} else {
			log.Info("%v found at: %v", i, path)
		}
	}
	if e != "" {
		return cliResponse{
			Error: e,
		}
	}

	// everything we want exists, but we have a few minimum versions to check
	version, err := qemuVersion()
	if err != nil {
		return err
	}

	log.Debug("got kvm version %v", version)
	if version < MIN_QEMU {
		return fmt.Errorf("kvm version %v does not meet minimum version %v", version, MIN_QEMU)
	}

	version, err = ovsVersion()
	if err != nil {
		return err
	}

	log.Debug("got ovs version %v", version)
	if version < MIN_OVS {
		return fmt.Errorf("ovs version %v does not meet minimum version %v", version, MIN_OVS)
	}

	return nil
}

func cliCheckExternal(c *minicli.Command) minicli.Responses {
	resp := &minicli.Response{Host: hostname}

	err := checkExternal()
	if err != nil {
		resp.Error = err.Error()
	} else {
		resp.Response = "all external dependencies met"
	}

	return minicli.Responses{resp}
}

func process(p string) string {
	path, err := exec.LookPath(externalProcesses[p])
	if err != nil {
		log.Error("process: %v", err)
		return ""
	}
	return path
}

func qemuVersion() (float64, error) {
	var sOut bytes.Buffer
	var sErr bytes.Buffer
	p := process("qemu")
	cmd := &exec.Cmd{
		Path: p,
		Args: []string{
			p,
			"-version",
		},
		Env:    nil,
		Dir:    "",
		Stdout: &sOut,
		Stderr: &sErr,
	}

	log.Debug("checking qemu version with cmd: %v", cmd)
	if err := cmd.Run(); err != nil {
		return 0.0, fmt.Errorf("error checking kvm version: %v %v", err, sErr.String())
	}

	f := strings.Fields(sOut.String())
	if len(f) < 4 {
		return 0.0, fmt.Errorf("cannot parse kvm version: %v", sOut.String())
	}

	qemuVersionFields := strings.Split(f[3], ".")
	if len(qemuVersionFields) < 2 {
		return 0.0, fmt.Errorf("cannot parse kvm version: %v", sOut.String())
	}

	log.Debugln(qemuVersionFields)
	qemuVersion, err := strconv.ParseFloat(strings.Join(qemuVersionFields[:2], "."), 64)
	if err != nil {
		return 0.0, fmt.Errorf("cannot parse kvm version: %v %v", sOut.String(), err)
	}

	return qemuVersion, nil
}

func ovsVersion() (float64, error) {
	var sOut bytes.Buffer
	var sErr bytes.Buffer
	p := process("ovs")
	cmd := &exec.Cmd{
		Path: p,
		Args: []string{
			p,
			"-V",
		},
		Env:    nil,
		Dir:    "",
		Stdout: &sOut,
		Stderr: &sErr,
	}

	log.Debug("checking ovs version with cmd: %v", cmd)
	if err := cmd.Run(); err != nil {
		return 0.0, fmt.Errorf("checking ovs version: %v %v", err, sErr.String())
	}

	f := strings.Fields(sOut.String())
	if len(f) < 4 {
		return 0.0, fmt.Errorf("cannot parse ovs version: %v", sOut.String())
	}

	ovsVersionFields := strings.Split(f[3], ".")
	if len(ovsVersionFields) < 2 {
		return 0.0, fmt.Errorf("cannot parse ovs version: %v", sOut.String())
	}

	log.Debugln(ovsVersionFields)
	ovsVersion, err := strconv.ParseFloat(strings.Join(ovsVersionFields[:2], "."), 64)
	if err != nil {
		return 0.0, fmt.Errorf("cannot parse ovs version: %v %v", sOut.String(), err)
	}

<<<<<<< HEAD
	return ovsVersion, nil
=======
	return cliResponse{}
}

func process(p string) string {
	name, ok := customExternalProcesses[p]
	if !ok {
		name = defaultExternalProcesses[p]
	}

	path, err := exec.LookPath(name)
	if err != nil {
		log.Error("process: %v", err)
		return ""
	}
	return path
>>>>>>> e32c55b2
}<|MERGE_RESOLUTION|>--- conflicted
+++ resolved
@@ -6,6 +6,7 @@
 
 import (
 	"bytes"
+	"errors"
 	"fmt"
 	"minicli"
 	log "minilog"
@@ -42,7 +43,11 @@
 	"ntfs-3g":  "ntfs-3g",
 }
 
-<<<<<<< HEAD
+// customExternalProcesses contains user-specified mappings between command
+// names. This mapping is checked first before using defaultExternalProcesses
+// to resolve a command.
+var customExternalProcesses = map[string]string{}
+
 var externalCLIHandlers = []minicli.Handler{
 	{ // check
 		HelpShort: "check that all external executables dependencies exist",
@@ -65,41 +70,17 @@
 // checkExternal checks for the presence of each of the external processes we
 // may call, and error if any aren't in our path.
 func checkExternal() error {
-	for _, i := range externalProcesses {
-		path, err := exec.LookPath(i)
-		if err != nil {
-			return fmt.Errorf("%v not found", i)
-=======
-// customExternalProcesses contains user-specified mappings between command
-// names. This mapping is checked first before using defaultExternalProcesses
-// to resolve a command.
-var customExternalProcesses = map[string]string{}
-
-// check for the presence of each of the external processes we may call,
-// and error if any aren't in our path
-func externalCheck(c cliCommand) cliResponse {
-	if len(c.Args) != 0 {
-		return cliResponse{
-			Error: "check does not take any arguments",
-		}
-	}
-	var e string
+	var errs []string
 	for _, i := range defaultExternalProcesses {
 		path, err := exec.LookPath(i)
 		if err != nil {
-			if e != "" {
-				e += "\n"
-			}
-			e += fmt.Sprintf("%v not found", i)
->>>>>>> e32c55b2
+			errs = append(errs, fmt.Sprintf("%v not found", err.Error()))
 		} else {
 			log.Info("%v found at: %v", i, path)
 		}
 	}
-	if e != "" {
-		return cliResponse{
-			Error: e,
-		}
+	if len(errs) > 0 {
+		return errors.New(strings.Join(errs, "\n"))
 	}
 
 	// everything we want exists, but we have a few minimum versions to check
@@ -140,7 +121,12 @@
 }
 
 func process(p string) string {
-	path, err := exec.LookPath(externalProcesses[p])
+	name, ok := customExternalProcesses[p]
+	if !ok {
+		name = defaultExternalProcesses[p]
+	}
+
+	path, err := exec.LookPath(name)
 	if err != nil {
 		log.Error("process: %v", err)
 		return ""
@@ -225,23 +211,5 @@
 		return 0.0, fmt.Errorf("cannot parse ovs version: %v %v", sOut.String(), err)
 	}
 
-<<<<<<< HEAD
 	return ovsVersion, nil
-=======
-	return cliResponse{}
-}
-
-func process(p string) string {
-	name, ok := customExternalProcesses[p]
-	if !ok {
-		name = defaultExternalProcesses[p]
-	}
-
-	path, err := exec.LookPath(name)
-	if err != nil {
-		log.Error("process: %v", err)
-		return ""
-	}
-	return path
->>>>>>> e32c55b2
 }