// Copyright (2015) Sandia Corporation.
// Under the terms of Contract DE-AC04-94AL85000 with Sandia Corporation,
// the U.S. Government retains certain rights in this software.

package ron

import (
	"fmt"
	log "minilog"
	"os"
	"strings"
)

type Filter struct {
	UUID     string
	Hostname string
	Arch     string
	OS       string
	MAC      string
	IP       string
	Tags     map[string]string
}

type Command struct {
	ID int

	// run command in the background and return immediately
	Background bool

	// The command is a slice of strings with the first element being the
	// command, and any other elements as the arguments
	Command []string

	// Files to transfer to the client. Any path given in a file specified
	// here will be rooted at <BASE>/files
	FilesSend []*File

	// Files to transfer back to the master
	FilesRecv []*File

	// PID of the process to signal, -1 signals all processes
	PID int

	// KillAll kills all processes by name
	KillAll string

	// Level adjusts the minilog level
	Level *log.Level

	// Filter for clients to process commands. Not all fields in a client
	// must be set (wildcards), but all set fields must match for a command
	// to be processed.
	Filter *Filter

	// clients that have responded to this command
	CheckedIn []string

<<<<<<< HEAD
	// Prefix is an optional field that can be used to track commands. It is
	// not used by the server or client.
	Prefix string
=======
	// plumber connections
	Stdin  string
	Stdout string
	Stderr string
>>>>>>> 6bedf537
}

type File struct {
	Name string
	Perm os.FileMode
	Data []byte
}

func (f File) String() string {
	return f.Name
}

type Response struct {
	// ID counter, must match the corresponding Command
	ID int

	// Names and data for uploaded files
	Files []*File

	// Output from responding command, if any
	Stdout string
	Stderr string
}

func (f *Filter) String() string {
	if f == nil {
		return ""
	}

	var res []string
	if f.UUID != "" {
		res = append(res, "uuid="+f.UUID)
	}
	if f.Hostname != "" {
		res = append(res, "hostname="+f.Hostname)
	}
	if f.Arch != "" {
		res = append(res, "arch="+f.Arch)
	}
	if f.OS != "" {
		res = append(res, "os="+f.OS)
	}
	if f.IP != "" {
		res = append(res, "ip="+f.IP)
	}
	if f.MAC != "" {
		res = append(res, "mac="+f.MAC)
	}
	for k, v := range f.Tags {
		res = append(res, fmt.Sprintf("%v=%v", k, v))
	}

	return strings.Join(res, " && ")
}

// Creates a copy of c
func (c *Command) Copy() *Command {
	return &Command{
		ID:         c.ID,
		Background: c.Background,
		Command:    c.Command,
		FilesSend:  c.FilesSend,
		FilesRecv:  c.FilesRecv,
		CheckedIn:  c.CheckedIn,
		Filter:     c.Filter,
		PID:        c.PID,
		KillAll:    c.KillAll,
<<<<<<< HEAD
		Prefix:     c.Prefix,
=======
		Stdin:      c.Stdin,
		Stdout:     c.Stdout,
		Stderr:     c.Stderr,
		Level:      c.Level,
>>>>>>> 6bedf537
	}
}<|MERGE_RESOLUTION|>--- conflicted
+++ resolved
@@ -55,16 +55,14 @@
 	// clients that have responded to this command
 	CheckedIn []string
 
-<<<<<<< HEAD
 	// Prefix is an optional field that can be used to track commands. It is
 	// not used by the server or client.
 	Prefix string
-=======
+
 	// plumber connections
 	Stdin  string
 	Stdout string
 	Stderr string
->>>>>>> 6bedf537
 }
 
 type File struct {
@@ -132,13 +130,10 @@
 		Filter:     c.Filter,
 		PID:        c.PID,
 		KillAll:    c.KillAll,
-<<<<<<< HEAD
 		Prefix:     c.Prefix,
-=======
 		Stdin:      c.Stdin,
 		Stdout:     c.Stdout,
 		Stderr:     c.Stderr,
 		Level:      c.Level,
->>>>>>> 6bedf537
 	}
 }