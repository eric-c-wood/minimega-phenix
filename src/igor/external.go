--- conflicted
+++ resolved
@@ -7,7 +7,6 @@
 import (
 	"fmt"
 	log "minilog"
-	"os"
 	"os/exec"
 	"strings"
 	"time"
@@ -35,29 +34,6 @@
 	return string(out), err
 }
 
-<<<<<<< HEAD
-func processWrapperEnv(env []string, args ...string) (string, error) {
-	if len(args) == 0 {
-		return "", fmt.Errorf("empty argument list")
-	}
-
-	log.Debug("running %v", args)
-
-	cmd := exec.Command(args[0], args[1:]...)
-	cmd.Env = append(os.Environ(), env...)
-
-	start := time.Now()
-	out, err := cmd.CombinedOutput()
-	stop := time.Now()
-
-	log.Debug("cmd %v completed in %v", args[0], stop.Sub(start))
-
-	if err != nil {
-		log.Debug("error running %v: %v %v", args, err, string(out))
-	}
-
-	return string(out), err
-=======
 func runAll(format string, args []string) error {
 	r := DefaultRunner(func(s string) error {
 		cmd := strings.Split(fmt.Sprintf(format, s), " ")
@@ -66,5 +42,4 @@
 	})
 
 	return r.RunAll(args)
->>>>>>> 8f6b2e41
 }