Package: minimega
<<<<<<< HEAD
Version: 2.6~phenix0-1
=======
Version: 2.7-1
>>>>>>> d4aaddc7
Section: utils
Priority: extra
Architecture: amd64
Depends: qemu-kvm, qemu-utils, openvswitch-switch, dnsmasq, dosfstools, ntfs-3g, libpcap0.8
Maintainer: Jonathan Crussell <jcrusse@sandia.gov>, David Fritz <djfritz@sandia.gov>, Bryan Richardson <bryan@activeshadow.com>
Description: a distributed VM management tool.
 minimega is a tool for launching and managing virtual machines. It can run on
 your laptop or distributed across a cluster. minimega is fast, easy to deploy,
 and can scale to run on massive clusters with virtually no setup.
 .
 This version also includes a new orchestration application named phenix.<|MERGE_RESOLUTION|>--- conflicted
+++ resolved
@@ -1,9 +1,5 @@
 Package: minimega
-<<<<<<< HEAD
-Version: 2.6~phenix0-1
-=======
-Version: 2.7-1
->>>>>>> d4aaddc7
+Version: 2.7~phenix0-1
 Section: utils
 Priority: extra
 Architecture: amd64
